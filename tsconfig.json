--- conflicted
+++ resolved
@@ -3,12 +3,8 @@
     "inlineSources": false,
     "module": "ES2020",
     "moduleResolution": "node",
-<<<<<<< HEAD
     "target": "ES2019",
-    "esModuleInterop": true
-=======
-    "target": "ES2017",
+    "esModuleInterop": true,
     "strict": true
->>>>>>> 1636e529
   }
 }
