{
  "name": "peek-readable",
  "version": "5.0.0-alpha.4",
  "description": "Read and peek from a readable stream",
  "author": {
    "name": "Borewit",
    "url": "https://github.com/Borewit"
  },
  "funding": {
    "type": "github",
    "url": "https://github.com/sponsors/Borewit"
  },
  "scripts": {
    "clean": "del-cli lib/**/*.js lib/**/*.js.map lib/**/*.d.ts test/**/*.js test/**/*.js.map coverage .nyc_output",
    "build": "npm run clean && npm run compile",
    "compile-src": "tsc -p lib",
    "compile-test": "tsc -p test",
    "compile": "npm run compile-src && yarn run compile-test",
    "eslint": "eslint lib test --ext .ts --ignore-pattern *.d.ts",
    "lint-md": "remark -u preset-lint-recommended .",
    "lint": "npm run lint-md && npm run eslint",
    "test": "mocha",
    "test-coverage": "c8 npm run test",
    "send-coveralls": "c8 report --reporter=text-lcov | coveralls",
    "start": "npm run compile && npm run lint && npm run cover-test"
  },
  "engines": {
    "node": "^12.20.0 || ^14.13.1 || >=16.0.0"
  },
  "repository": {
    "type": "git",
    "url": "git+https://github.com/Borewit/peek-readable"
  },
  "license": "MIT",
  "main": "lib/index.js",
  "type": "module",
  "exports": "./lib/index.js",
  "types": "lib/index.d.ts",
  "bugs": {
    "url": "https://github.com/Borewit/peek-readable/issues"
  },
  "files": [
    "lib/**/*.js",
    "lib/**/*.d.ts"
  ],
  "devDependencies": {
    "@types/chai": "^4.2.21",
    "@types/mocha": "^9.0.0",
    "@types/node": "^16.7.8",
    "@typescript-eslint/eslint-plugin": "^4.30.0",
    "@typescript-eslint/parser": "^4.29.2",
    "add": "^2.0.6",
    "c8": "^7.8.0",
    "chai": "^4.3.4",
    "coveralls": "^3.1.1",
    "del-cli": "^4.0.1",
    "eslint": "^7.32.0",
<<<<<<< HEAD
    "mocha": "^9.0.3",
=======
    "mocha": "^9.1.1",
    "nyc": "^15.1.0",
>>>>>>> 727a6248
    "remark-cli": "^10.0.0",
    "remark-preset-lint-recommended": "^6.0.1",
    "ts-node": "^10.1.0",
    "typescript": "^4.3.5"
  },
  "keywords": [
    "readable",
    "buffer",
    "stream",
    "read"
  ]
}<|MERGE_RESOLUTION|>--- conflicted
+++ resolved
@@ -55,12 +55,7 @@
     "coveralls": "^3.1.1",
     "del-cli": "^4.0.1",
     "eslint": "^7.32.0",
-<<<<<<< HEAD
-    "mocha": "^9.0.3",
-=======
     "mocha": "^9.1.1",
-    "nyc": "^15.1.0",
->>>>>>> 727a6248
     "remark-cli": "^10.0.0",
     "remark-preset-lint-recommended": "^6.0.1",
     "ts-node": "^10.1.0",
