{
  "name": "peek-readable",
  "version": "5.0.0-alpha.4",
  "description": "Read and peek from a readable stream",
  "author": {
    "name": "Borewit",
    "url": "https://github.com/Borewit"
  },
  "funding": {
    "type": "github",
    "url": "https://github.com/sponsors/Borewit"
  },
  "scripts": {
    "clean": "del-cli lib/**/*.js lib/**/*.js.map lib/**/*.d.ts test/**/*.js test/**/*.js.map coverage .nyc_output",
    "build": "npm run clean && npm run compile",
    "compile-src": "tsc -p lib",
    "compile-test": "tsc -p test",
    "compile": "npm run compile-src && yarn run compile-test",
    "eslint": "eslint lib test --ext .ts --ignore-pattern *.d.ts",
    "lint-md": "remark -u preset-lint-recommended .",
    "lint": "npm run lint-md && npm run eslint",
    "test": "mocha",
    "test-coverage": "c8 npm run test",
    "send-coveralls": "c8 report --reporter=text-lcov | coveralls",
    "start": "npm run compile && npm run lint && npm run cover-test"
  },
  "engines": {
    "node": "^12.20.0 || ^14.13.1 || >=16.0.0"
  },
  "repository": {
    "type": "git",
    "url": "git+https://github.com/Borewit/peek-readable"
  },
  "license": "MIT",
  "main": "lib/index.js",
  "type": "module",
  "exports": "./lib/index.js",
  "types": "lib/index.d.ts",
  "bugs": {
    "url": "https://github.com/Borewit/peek-readable/issues"
  },
  "files": [
    "lib/**/*.js",
    "lib/**/*.d.ts"
  ],
  "devDependencies": {
    "@types/chai": "^4.2.21",
    "@types/mocha": "^9.0.0",
    "@types/node": "^16.6.1",
    "@typescript-eslint/eslint-plugin": "^4.29.2",
    "@typescript-eslint/parser": "^4.29.2",
    "add": "^2.0.6",
    "c8": "^7.8.0",
    "chai": "^4.3.4",
    "coveralls": "^3.1.1",
    "del-cli": "^4.0.1",
    "eslint": "^7.32.0",
    "mocha": "^9.0.3",
<<<<<<< HEAD
    "remark-cli": "^9.0.0",
    "remark-preset-lint-recommended": "^6.0.0",
=======
    "nyc": "^15.1.0",
    "remark-cli": "^10.0.0",
    "remark-preset-lint-recommended": "^6.0.1",
>>>>>>> 572fa3fc
    "ts-node": "^10.1.0",
    "typescript": "^4.3.5"
  },
  "keywords": [
    "readable",
    "buffer",
    "stream",
    "read"
  ]
}<|MERGE_RESOLUTION|>--- conflicted
+++ resolved
@@ -56,14 +56,8 @@
     "del-cli": "^4.0.1",
     "eslint": "^7.32.0",
     "mocha": "^9.0.3",
-<<<<<<< HEAD
-    "remark-cli": "^9.0.0",
-    "remark-preset-lint-recommended": "^6.0.0",
-=======
-    "nyc": "^15.1.0",
     "remark-cli": "^10.0.0",
     "remark-preset-lint-recommended": "^6.0.1",
->>>>>>> 572fa3fc
     "ts-node": "^10.1.0",
     "typescript": "^4.3.5"
   },
