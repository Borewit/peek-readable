--- conflicted
+++ resolved
@@ -45,14 +45,9 @@
     "@types/chai": "^4.3.1",
     "@types/mocha": "^9.1.1",
     "@types/node": "^18.6.3",
-<<<<<<< HEAD
-    "@typescript-eslint/eslint-plugin": "^4.31.0",
-    "@typescript-eslint/parser": "^4.31.0",
-    "c8": "^7.12.0",
-=======
     "@typescript-eslint/eslint-plugin": "^4.33.0",
     "@typescript-eslint/parser": "^4.33.0",
->>>>>>> d3fc7536
+    "c8": "^7.12.0",
     "chai": "^4.3.6",
     "coveralls": "^3.1.1",
     "del-cli": "^5.0.0",
