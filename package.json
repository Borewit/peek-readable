--- conflicted
+++ resolved
@@ -1,10 +1,6 @@
 {
   "name": "peek-readable",
-<<<<<<< HEAD
   "version": "5.0.0-alpha.5",
-=======
-  "version": "4.1.0",
->>>>>>> a3efb588
   "description": "Read and peek from a readable stream",
   "author": {
     "name": "Borewit",
@@ -48,38 +44,23 @@
   ],
   "devDependencies": {
     "@types/chai": "^4.3.1",
-<<<<<<< HEAD
-    "@types/mocha": "^9.0.0",
-    "@types/node": "^17.0.0",
+    "@types/mocha": "^9.1.1",
+    "@types/node": "^18.6.3",
     "@typescript-eslint/eslint-plugin": "^4.31.0",
     "@typescript-eslint/parser": "^4.31.0",
-    "add": "^2.0.6",
     "c8": "^7.8.0",
-=======
-    "@types/mocha": "^9.1.1",
-    "@types/node": "^18.6.3",
-    "@typescript-eslint/eslint-plugin": "^4.33.0",
-    "@typescript-eslint/parser": "^4.33.0",
-    "add": "^2.0.6",
->>>>>>> a3efb588
     "chai": "^4.3.6",
     "coveralls": "^3.1.1",
     "del-cli": "^5.0.0",
     "eslint": "^7.32.0",
-<<<<<<< HEAD
-    "mocha": "^10.0.0",
-    "remark-cli": "^10.0.0",
-=======
     "eslint-config-prettier": "^8.5.0",
     "eslint-import-resolver-typescript": "^3.4.0",
     "eslint-plugin-import": "^2.26.0",
     "eslint-plugin-jsdoc": "^39.3.4",
     "eslint-plugin-node": "^11.1.0",
     "eslint-plugin-unicorn": "^40.1.0",
-    "mocha": "^9.2.0",
-    "nyc": "^15.1.0",
+    "mocha": "^10.0.0",
     "remark-cli": "^11.0.0",
->>>>>>> a3efb588
     "remark-preset-lint-recommended": "^6.1.2",
     "ts-node": "^10.9.1",
     "typescript": "^4.7.4"
