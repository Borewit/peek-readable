--- conflicted
+++ resolved
@@ -1,165 +1,2 @@
-<<<<<<< HEAD
-import stream from 'stream';
-import { EndOfStreamError } from './EndOfFileStream.js';
 export { EndOfStreamError } from './EndOfFileStream.js';
-
-interface IReadRequest {
-  buffer: Uint8Array,
-  offset: number,
-  length: number,
-  position?: number,
-  deferred: Deferred<number>
-}
-
-class Deferred<T> {
-
-  public promise: Promise<T>;
-  public resolve: (value: T) => void = () => null;
-  public reject: (reason: any) => void = () => null;
-
-  constructor() {
-    this.promise = new Promise<T>((resolve, reject) => {
-      this.reject = reject;
-      this.resolve = resolve;
-    });
-  }
-}
-
-const maxStreamReadSize = 1 * 1024 * 1024; // Maximum request length on read-stream operation
-
-export class StreamReader {
-
-  /**
-   * Deferred read request
-   */
-  private request: IReadRequest | null = null;
-
-  private endOfStream = false;
-
-  /**
-   * Store peeked data
-   * @type {Array}
-   */
-  private peekQueue: Uint8Array[] = [];
-
-  public constructor(private s: stream.Readable) {
-    if (!s.read || !s.once) {
-      throw new Error('Expected an instance of stream.Readable');
-    }
-    this.s.once('end', () => this.reject(new EndOfStreamError()));
-    this.s.once('error', err => this.reject(err));
-    this.s.once('close', () => this.reject(new Error('Stream closed')));
-  }
-
-  /**
-   * Read ahead (peek) from stream. Subsequent read or peeks will return the same data
-   * @param uint8Array - Uint8Array (or Buffer) to store data read from stream in
-   * @param offset - Offset target
-   * @param length - Number of bytes to read
-   * @returns Number of bytes peeked
-   */
-  public async peek(uint8Array: Uint8Array, offset: number, length: number): Promise<number> {
-    const bytesRead = await this.read(uint8Array, offset, length);
-    this.peekQueue.push(uint8Array.subarray(offset, offset + bytesRead)); // Put read data back to peek buffer
-    return bytesRead;
-  }
-
-  /**
-   * Read chunk from stream
-   * @param buffer - Target Uint8Array (or Buffer) to store data read from stream in
-   * @param offset - Offset target
-   * @param length - Number of bytes to read
-   * @returns Number of bytes read
-   */
-  public async read(buffer: Uint8Array, offset: number, length: number): Promise<number> {
-    if (length === 0) {
-      return 0;
-    }
-
-    if (this.peekQueue.length === 0 && this.endOfStream) {
-      throw new EndOfStreamError();
-    }
-
-    let remaining = length;
-    let bytesRead = 0;
-    // consume peeked data first
-    while (this.peekQueue.length > 0 && remaining > 0) {
-      const peekData = this.peekQueue.pop(); // Front of queue
-      if (!peekData) throw new Error('peekData should be defined');
-      const lenCopy = Math.min(peekData.length, remaining);
-      buffer.set(peekData.subarray(0, lenCopy), offset + bytesRead);
-      bytesRead += lenCopy;
-      remaining -= lenCopy;
-      if (lenCopy < peekData.length) {
-        // remainder back to queue
-        this.peekQueue.push(peekData.subarray(lenCopy));
-      }
-    }
-    // continue reading from stream if required
-    while (remaining > 0 && !this.endOfStream) {
-      const reqLen = Math.min(remaining, maxStreamReadSize);
-      const chunkLen = await this._read(buffer, offset + bytesRead, reqLen);
-      bytesRead += chunkLen;
-      if (chunkLen < reqLen)
-        break;
-      remaining -= chunkLen;
-    }
-    return bytesRead;
-  }
-
-  /**
-   * Read chunk from stream
-   * @param buffer Target Uint8Array (or Buffer) to store data read from stream in
-   * @param offset Offset target
-   * @param length Number of bytes to read
-   * @returns Number of bytes read
-   */
-  private async _read(buffer: Uint8Array, offset: number, length: number): Promise<number> {
-
-    if(this.request) throw new Error('Concurrent read operation?');
-
-    const readBuffer = this.s.read(length);
-
-    if (readBuffer) {
-      buffer.set(readBuffer, offset);
-      return readBuffer.length;
-    } else {
-      this.request = {
-        buffer,
-        offset,
-        length,
-        deferred: new Deferred<number>()
-      };
-      this.s.once('readable', () => {
-        this.tryRead();
-      });
-      return this.request.deferred.promise;
-    }
-  }
-
-  private tryRead() {
-    if (!this.request) throw new Error('this.request should be defined');
-    const readBuffer = this.s.read(this.request.length);
-    if (readBuffer) {
-      this.request.buffer.set(readBuffer, this.request.offset);
-      this.request.deferred.resolve(readBuffer.length);
-      this.request = null;
-    } else {
-      this.s.once('readable', () => {
-        this.tryRead();
-      });
-    }
-  }
-
-  private reject(err: Error) {
-    this.endOfStream = true;
-    if (this.request) {
-      this.request.deferred.reject(err);
-      this.request = null;
-    }
-  }
-}
-=======
-export { EndOfStreamError } from './EndOfFileStream';
-export { StreamReader } from './StreamReader';
->>>>>>> 9f9ce03f
+export { StreamReader } from './StreamReader.js';