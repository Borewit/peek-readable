--- conflicted
+++ resolved
@@ -39,17 +39,13 @@
             test/**/*.js.map
 
   test:
-    name: "Node.js version matrix test"
+
     runs-on: ubuntu-latest
     needs: build
 
     strategy:
       matrix:
-<<<<<<< HEAD
-        node-version: [ 12.x, 14.x, 16.x ]
-=======
-        node-version: [10.x, 12.x, 14.x, 16.x, 18.x]
->>>>>>> a3efb588
+        node-version: [12.x, 14.x, 16.x, 18.x]
 
     steps:
 
@@ -70,29 +66,21 @@
           name: build
 
       - name: Test with Node.js ${{ matrix.node-version }}
-        run: yarn run test
-
-  coverage:
-    name: 'Test code coverage'
-    runs-on: ubuntu-latest
-
-    steps:
-      - name: 'Checkout the repository'
-        uses: actions/checkout@v2
-
-      - name: Setup Node.js
-        uses: actions/setup-node@v1
-        with:
-          node-version: 16
-
-      - name: Install dependencies
-        run: yarn install --ignore-engines
-
-      - name: Test with Node.js ${{ matrix.node-version }}
         run: yarn run test-coverage
 
-      - name: Submit test coverage
+      - name: Coveralls Parallel
         uses: coverallsapp/github-action@master
         with:
           github-token: ${{ secrets.github_token }}
-          flag-name: run-${{ matrix.test_number }}+          flag-name: run-${{ matrix.test_number }}
+          parallel: true
+
+  finish:
+    needs: test
+    runs-on: ubuntu-latest
+    steps:
+      - name: Coveralls Finished
+        uses: coverallsapp/github-action@master
+        with:
+          github-token: ${{ secrets.github_token }}
+          parallel-finished: true